--- conflicted
+++ resolved
@@ -19,14 +19,7 @@
     "convert-hex": "^0.1.0",
     "events": "^3.3.0",
     "get-browser-rtc": "^1.1.0",
-<<<<<<< HEAD
-    "process-fast": "^1.0.0",
-    "simple-peer": "^9.11.1",
-    "stream-browserify": "^3.0.0"
-=======
-    "random-string": "^0.2.0",
     "tiny-simple-peer": "^10.0.0"
->>>>>>> a830d1fa
   },
   "devDependencies": {
     "airtap": "^4.0.4",
